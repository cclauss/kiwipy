--- conflicted
+++ resolved
@@ -20,12 +20,8 @@
 
 _LOGGER = logging.getLogger(__name__)
 
-<<<<<<< HEAD
-=======
-
 # The exchange properties use by the publisher and subscriber.  These have to match
 # which is why they're declare her
->>>>>>> afdcf674
 EXCHANGE_PROPERTIES = {
     'exchange_type': 'topic',
 }
@@ -111,14 +107,9 @@
         yield channel.exchange_declare(exchange=self._exchange_name, **EXCHANGE_PROPERTIES)
 
         # RPC queue
-<<<<<<< HEAD
-        frame = yield channel.queue_declare(queue='', exclusive=True, auto_delete=True)
-=======
-        frame = yield connector.queue_declare(
-            channel,
+        frame = yield channel.queue_declare(
             exclusive=True,
             arguments={"x-expires": 60000})
->>>>>>> afdcf674
         rpc_queue = frame.method.queue
         result = yield channel.queue_bind(
             queue=rpc_queue,
@@ -127,14 +118,10 @@
         yield channel.basic_consume(queue=rpc_queue, on_message_callback=self._on_rpc)
 
         # Broadcast queue
-<<<<<<< HEAD
-        frame = yield channel.queue_declare(queue='', exclusive=True, auto_delete=True)
-=======
-        frame = yield connector.queue_declare(
+        frame = yield channel.queue_declare(
             channel,
             exclusive=True,
             arguments={"x-expires": 60000})
->>>>>>> afdcf674
         broadcast_queue = frame.method.queue
         yield channel.queue_bind(
             queue=broadcast_queue,
